import os
import sys
import subprocess
from pathlib import Path
import empyrical as ep
import pandas as pd
import matplotlib.pyplot as plt
import gymnasium as gym

from pypfopt.efficient_frontier import EfficientFrontier

from finrl.agents.stablebaselines3.models import DRLAgent
from finrl.meta.preprocessor.yahoodownloader import YahooDownloader

<<<<<<< HEAD
from FinRL_Futures_V2.config import  TRAIN_FILE, TRAINED_MODEL_DIR, RESULTS_DIR, \
    ALGOS_TO_USE, INDICATORS, INITIAL_AMOUNT, COST_PCT, HMAX, REWARD_SCALING, TradingEnv,\
    BACKTEST_FILE, TRADE_END_DATE, TRADE_START_DATE, MODEL_CLASSES, TURB_THRESHOLD, PLOT_SIZE, RISK_COL, \
    TRAIN_START_DATE, TRAIN_END_DATE, HYPERPARAMS, N_ENVS, TIC_TO_USE, TOTAL_TIMESTEPS

#from config import *
=======
# Hyperparameters and configuration
# DATA_TYPE is defined in config.py
# Possible values include 'futures_data' or 'retail_data'
from config import DATA_TYPE, INDICATORS

TSTP = "20250706-1505"

ALGOS_TO_USE    = ['ppo', 'a2c',  'ddpg', 'td3', 'sac']
TRAIN_FILE      = f'{DATA_TYPE}/train_data.csv'
BACKTEST_FILE   = f'{DATA_TYPE}/trade_data.csv'
TRAINED_MODEL_DIR = f'{DATA_TYPE}/trained_models/{TSTP}'


INITIAL_AMOUNT  = 1_000_000
COST_PCT        = 0.001
HMAX            = 100
REWARD_SCALING  = 1e-4
TURB_THRESHOLD  = 70
RISK_COL        = 'vix'
OUTPUT_PLOT     = f'{DATA_TYPE}/results/{TSTP}/backtest.png'
# Plot dimensions (width, height) in inches
PLOT_SIZE       = (15, 5)

TRADE_START_DATE = '2020-07-01'
TRADE_END_DATE = '2021-10-29'
# TRADE_START_DATE = '2015-01-24' # '2020-07-01'
# TRADE_END_DATE = '2015-07-31' # '2021-10-29'

TradingEnv = FuturesTradingEnv  # StockTradingEnv  #

# Map algorithm names to their classes
MODEL_CLASSES = {
    'a2c': A2C,
    'ddpg': DDPG,
    'ppo': PPO,
    'td3': TD3,
    'sac': SAC,
}
>>>>>>> 7955310a

def load_and_filter_data(path: str) -> pd.DataFrame:
    df = pd.read_csv(path, parse_dates=['date'])

    # rebuild integer day index
    df = df.reset_index(drop=True)
    day_map = {d: i for i, d in enumerate(sorted(df['date'].unique()))}
    df['day'] = df['date'].map(day_map)
    return df.set_index(['day','tic'], drop=False)


def load_trained_models(algos: list) -> dict:
    models = {}
    for algo in algos:
        model_path = Path(TRAINED_MODEL_DIR) / f"agent_{algo}"
        try:
            models[algo] = MODEL_CLASSES[algo].load(str(model_path))
        except Exception:
            models[algo] = None
    return models


def run_drl_backtests(models: dict, env: gym.Env) -> dict:
    results = {}
    for algo, model in models.items():
        if model is not None:
            df_account, _ = DRLAgent.DRL_prediction(model=model, environment=env)
            df_account = df_account.set_index(df_account.columns[0])
            results[algo] = df_account['account_value']
        else:
            results[algo] = None
    return results


def compute_mvo(train_df: pd.DataFrame, trade_df: pd.DataFrame) -> pd.Series:
    # Pivot to wide form
    price_train = train_df.pivot(index='date', columns='tic', values='close')
    price_trade = trade_df.pivot(index='date', columns='tic', values='close')
    # Daily returns (%)
    returns_train = price_train.pct_change().dropna() * 100
    # Mean and covariance
    mean_returns = returns_train.mean()
    cov_returns  = returns_train.cov()
    # Optimize weights
    ef = EfficientFrontier(mean_returns, cov_returns, weight_bounds=(0, 0.5))
    ef.max_sharpe()
    cleaned_w = ef.clean_weights()
    # Convert weights to share counts
    last_prices = price_train.iloc[-1]
    init_shares = {
        tic: (INITIAL_AMOUNT * cleaned_w[tic]) / last_prices[tic]
        for tic in cleaned_w
    }
    init_shares = pd.Series(init_shares)
    # Backtest on trading data
    portfolio_vals = price_trade.dot(init_shares)
    return pd.Series(portfolio_vals.values, index=price_trade.index, name='Mean Var')


def fetch_dji_series() -> pd.Series:
    df_dji = YahooDownloader(
        start_date=TRADE_START_DATE,
        end_date=TRADE_END_DATE,
        ticker_list=['dji']
    ).fetch_data()
    df_dji = df_dji[['date', 'close']]
    df_dji.date = pd.to_datetime(df_dji.date)
    first = df_dji['close'].iloc[0]
    scaled = df_dji['close'].div(first).mul(INITIAL_AMOUNT)
    return pd.Series(scaled.values, index=df_dji['date'], name='dji')


def plot_and_save(results: pd.DataFrame, filename: str):
    results.plot(figsize=PLOT_SIZE)
    # plt.tight_layout()
    plt.xlabel('Date')
    plt.ylabel('Portfolio Value (USD)')
    plt.title('Backtest: DRL vs MVO vs DJIA')
    plt.savefig(filename, dpi=150)
    # Auto-open based on OS
    if sys.platform == 'darwin':
        subprocess.Popen(['open', filename])
    elif sys.platform.startswith('linux'):
        subprocess.Popen(['xdg-open', filename])
    elif sys.platform.startswith('win'):
        os.startfile(filename)


def main():
    plt.ion()
    # Load datasets
    train = load_and_filter_data(TRAIN_FILE)
    trade = load_and_filter_data(BACKTEST_FILE)
    print('TRAIN head:\n', train.head(), '\n')
    print('TRADE head:\n', trade.head(), '\n')
    print('Shapes:', train.shape, trade.shape)

    # Load DRL models
    models = load_trained_models(ALGOS_TO_USE)

    # Prepare trading environment
    stock_dim = len(trade['tic'].unique())
    state_space = 1 + 2 * stock_dim + len(INDICATORS) * stock_dim
    print(f"Stock Dimension: {stock_dim}, State Space: {state_space}")

    env_kwargs = {
        'hmax': HMAX,
        'initial_amount': INITIAL_AMOUNT,
        'num_stock_shares': [0] * stock_dim,
        'buy_cost_pct': [COST_PCT] * stock_dim,
        'sell_cost_pct': [COST_PCT] * stock_dim,
        'state_space': state_space,
        'stock_dim': stock_dim,
        'tech_indicator_list': INDICATORS,
        'action_space': stock_dim,
        'reward_scaling': REWARD_SCALING
    }
    env = TradingEnv(
        df=trade,
        turbulence_threshold=TURB_THRESHOLD,
        risk_indicator_col=RISK_COL,
        **env_kwargs
    )

    # Compute MVO and DJIA baselines
    mvo_series = compute_mvo(train, trade)
    dji_series = fetch_dji_series()

    # Run DRL backtests
    drl_results = run_drl_backtests(models, env)

    result = pd.DataFrame({
        'a2c': drl_results.get('a2c'),
        'ddpg': drl_results.get('ddpg'),
        'ppo': drl_results.get('ppo'),
        'td3': drl_results.get('td3'),
        'sac': drl_results.get('sac'),
        'mvo': mvo_series,
        'dji': dji_series,
    })

    result.to_csv(f'{RESULTS_DIR}/backtest.csv')

    metrics = {}
    for col in result.columns:
        series = result[col].dropna()
        if len(series) < 2:
            continue                               # ignore empty curves
        rets = series.pct_change().dropna()
        metrics[col] = {
            "Final value"  : series.iloc[-1],
            "Ann. return"  : ep.annual_return(rets),
            "Ann. std"     : ep.annual_volatility(rets),
            "Sharpe"       : ep.sharpe_ratio(rets),
            "Max drawdown" : ep.max_drawdown(rets),
        }

    df_metrics = pd.DataFrame(metrics).T
<<<<<<< HEAD
    df_metrics.to_csv(f"{RESULTS_DIR}/backtest_metrics.csv", float_format="%.6f")
    print("✔ metrics written → backtest_metrics.csv")
    plot_and_save(result, f'{RESULTS_DIR}/backtest.png')
=======
    fpath = f"{DATA_TYPE}/results/{TSTP}/backtest_metrics.csv"
    df_metrics.to_csv(fpath, float_format="%.6f")
    print(f"✔ metrics written → {fpath}")
    plot_and_save(result, OUTPUT_PLOT)
>>>>>>> 7955310a

if __name__ == '__main__':
    main()<|MERGE_RESOLUTION|>--- conflicted
+++ resolved
@@ -12,53 +12,12 @@
 from finrl.agents.stablebaselines3.models import DRLAgent
 from finrl.meta.preprocessor.yahoodownloader import YahooDownloader
 
-<<<<<<< HEAD
 from FinRL_Futures_V2.config import  TRAIN_FILE, TRAINED_MODEL_DIR, RESULTS_DIR, \
     ALGOS_TO_USE, INDICATORS, INITIAL_AMOUNT, COST_PCT, HMAX, REWARD_SCALING, TradingEnv,\
     BACKTEST_FILE, TRADE_END_DATE, TRADE_START_DATE, MODEL_CLASSES, TURB_THRESHOLD, PLOT_SIZE, RISK_COL, \
     TRAIN_START_DATE, TRAIN_END_DATE, HYPERPARAMS, N_ENVS, TIC_TO_USE, TOTAL_TIMESTEPS
 
 #from config import *
-=======
-# Hyperparameters and configuration
-# DATA_TYPE is defined in config.py
-# Possible values include 'futures_data' or 'retail_data'
-from config import DATA_TYPE, INDICATORS
-
-TSTP = "20250706-1505"
-
-ALGOS_TO_USE    = ['ppo', 'a2c',  'ddpg', 'td3', 'sac']
-TRAIN_FILE      = f'{DATA_TYPE}/train_data.csv'
-BACKTEST_FILE   = f'{DATA_TYPE}/trade_data.csv'
-TRAINED_MODEL_DIR = f'{DATA_TYPE}/trained_models/{TSTP}'
-
-
-INITIAL_AMOUNT  = 1_000_000
-COST_PCT        = 0.001
-HMAX            = 100
-REWARD_SCALING  = 1e-4
-TURB_THRESHOLD  = 70
-RISK_COL        = 'vix'
-OUTPUT_PLOT     = f'{DATA_TYPE}/results/{TSTP}/backtest.png'
-# Plot dimensions (width, height) in inches
-PLOT_SIZE       = (15, 5)
-
-TRADE_START_DATE = '2020-07-01'
-TRADE_END_DATE = '2021-10-29'
-# TRADE_START_DATE = '2015-01-24' # '2020-07-01'
-# TRADE_END_DATE = '2015-07-31' # '2021-10-29'
-
-TradingEnv = FuturesTradingEnv  # StockTradingEnv  #
-
-# Map algorithm names to their classes
-MODEL_CLASSES = {
-    'a2c': A2C,
-    'ddpg': DDPG,
-    'ppo': PPO,
-    'td3': TD3,
-    'sac': SAC,
-}
->>>>>>> 7955310a
 
 def load_and_filter_data(path: str) -> pd.DataFrame:
     df = pd.read_csv(path, parse_dates=['date'])
@@ -217,16 +176,10 @@
         }
 
     df_metrics = pd.DataFrame(metrics).T
-<<<<<<< HEAD
-    df_metrics.to_csv(f"{RESULTS_DIR}/backtest_metrics.csv", float_format="%.6f")
-    print("✔ metrics written → backtest_metrics.csv")
-    plot_and_save(result, f'{RESULTS_DIR}/backtest.png')
-=======
     fpath = f"{DATA_TYPE}/results/{TSTP}/backtest_metrics.csv"
     df_metrics.to_csv(fpath, float_format="%.6f")
     print(f"✔ metrics written → {fpath}")
     plot_and_save(result, OUTPUT_PLOT)
->>>>>>> 7955310a
 
 if __name__ == '__main__':
     main()